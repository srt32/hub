package commands

import (
	"fmt"
	"os"
	"strconv"
	"strings"
	"time"

	"github.com/github/hub/git"
	"github.com/github/hub/github"
	"github.com/github/hub/ui"
	"github.com/github/hub/utils"
)

var (
	cmdIssue = &Command{
		Run: listIssues,
		Usage: `
issue [-a <ASSIGNEE>] [-c <CREATOR>] [-@ <USER>] [-s <STATE>] [-f <FORMAT>] [-M <MILESTONE>] [-l <LABELS>] [-d <DATE>] [-o <SORT_KEY> [-^]] [-L <LIMIT>]
issue show [-f <FORMAT>] <NUMBER>
issue create [-oc] [-m <MESSAGE>|-F <FILE>] [--edit] [-a <USERS>] [-M <MILESTONE>] [-l <LABELS>]
issue labels [--color]
`,
		Long: `Manage GitHub issues for the current repository.

## Commands:

With no arguments, show a list of open issues.

	* _show_:
		Show an existing issue specified by <NUMBER>.

	* _create_:
		Open an issue in the current repository.

	* _labels_:
		List the labels available in this repository.

## Options:
	-a, --assignee <ASSIGNEE>
		In list mode, display only issues assigned to <ASSIGNEE>.

	-a, --assign <USERS>
		A comma-separated list of GitHub handles to assign to the created issue.

	-c, --creator <CREATOR>
		Display only issues created by <CREATOR>.

	-@, --mentioned <USER>
		Display only issues mentioning <USER>.

	-s, --state <STATE>
		Display issues with state <STATE> (default: "open").

	-f, --format <FORMAT>
		Pretty print the contents of the issues using format <FORMAT> (default:
		"%sC%>(8)%i%Creset  %t%  l%n"). See the "PRETTY FORMATS" section of
		git-log(1) for some additional details on how placeholders are used in
		format. The available placeholders for issues are:

		%I: issue number

		%i: issue number prefixed with "#"

		%U: the URL of this issue

		%S: state (i.e. "open", "closed")

		%sC: set color to red or green, depending on issue state.

		%t: title

		%l: colored labels

		%L: raw, comma-separated labels

		%b: body

		%au: login name of author

		%as: comma-separated list of assignees

		%Mn: milestone number

		%Mt: milestone title

		%NC: number of comments

		%Nc: number of comments wrapped in parentheses, or blank string if zero.

		%cD: created date-only (no time of day)

		%cr: created date, relative

		%ct: created date, UNIX timestamp

		%cI: created date, ISO 8601 format

		%uD: updated date-only (no time of day)

		%ur: updated date, relative

		%ut: updated date, UNIX timestamp

		%uI: updated date, ISO 8601 format

		%n: newline

		%%: a literal %

	-m, --message <MESSAGE>
		The text up to the first blank line in <MESSAGE> is treated as the issue
		title, and the rest is used as issue description in Markdown format.

		If multiple <MESSAGE> options are given, their values are concatenated as
		separate paragraphs.

	-F, --file <FILE>
		Read the issue title and description from <FILE>.

	-e, --edit
		Further edit the contents of <FILE> in a text editor before submitting.

	-o, --browse
		Open the new issue in a web browser.

	-c, --copy
		Put the URL of the new issue to clipboard instead of printing it.

	-M, --milestone <ID>
		Display only issues for a GitHub milestone with id <ID>.

		When opening an issue, add this issue to a GitHub milestone with id <ID>.

	-l, --labels <LABELS>
		Display only issues with certain labels.

		When opening an issue, add a comma-separated list of labels to this issue.

	-d, --since <DATE>
		Display only issues updated on or after <DATE> in ISO 8601 format.

	-o, --sort <KEY>
		Sort displayed issues by "created" (default), "updated" or "comments".

	-^ --sort-ascending
		Sort by ascending dates instead of descending.

	-L, --limit <LIMIT>
		Display only the first <LIMIT> issues.

	--include-pulls
		Include pull requests as well as issues.

	--color
		Enable colored output for labels list.

## See also:

hub-pr(1), hub(1)
`,
		KnownFlags: `
		-a, --assignee USER
		-s, --state STATE
		-f, --format FMT
		-M, --milestone M
		-c, --creator USER
		-@, --mentioned USER
		-l, --labels LIST
		-d, --since DATE
		-o, --sort KEY
		-^, --sort-ascending
		--include-pulls
		-L, --limit N
`,
	}

	cmdCreateIssue = &Command{
<<<<<<< HEAD
		Key:   "create",
		Run:   createIssue,
		Usage: "issue create [-o] [-m <MESSAGE>|-F <FILE>] [-a <USERS>] [-M <MILESTONE>] [-l <LABELS>]",
		Long:  "Open an issue in the current repository.",
	}

	cmdShowIssue = &Command{
		Key:   "show",
		Run:   showIssue,
		Usage: "issue show <NUMBER>",
		Long:  "Show an issue in the current repository.",
=======
		Key: "create",
		Run: createIssue,
		KnownFlags: `
		-m, --message MSG
		-F, --file FILE
		-M, --milestone M
		-l, --labels LIST
		-a, --assign USER
		-o, --browse
		-c, --copy
		-e, --edit
`,
	}

	cmdShowIssue = &Command{
		Key: "show",
		Run: showIssue,
		KnownFlags: `
		-f, --format FMT
`,
>>>>>>> f5df7cab
	}

	cmdLabel = &Command{
		Key: "labels",
		Run: listLabels,
		KnownFlags: `
		--color
`,
	}
)

func init() {
	cmdIssue.Use(cmdShowIssue)
	cmdIssue.Use(cmdCreateIssue)
	cmdIssue.Use(cmdLabel)
	CmdRunner.Use(cmdIssue)
}

func listIssues(cmd *Command, args *Args) {
	localRepo, err := github.LocalRepo()
	utils.Check(err)

	project, err := localRepo.MainProject()
	utils.Check(err)

	gh := github.NewClient(project.Host)

	if args.Noop {
		ui.Printf("Would request list of issues for %s\n", project)
	} else {
		filters := map[string]interface{}{}
		if args.Flag.HasReceived("--state") {
			filters["state"] = args.Flag.Value("--state")
		}
		if args.Flag.HasReceived("--assignee") {
			filters["assignee"] = args.Flag.Value("--assignee")
		}
		if args.Flag.HasReceived("--milestone") {
			filters["milestone"] = args.Flag.Value("--milestone")
		}
		if args.Flag.HasReceived("--creator") {
			filters["creator"] = args.Flag.Value("--creator")
		}
		if args.Flag.HasReceived("--mentioned") {
			filters["mentioned"] = args.Flag.Value("--mentioned")
		}
		if args.Flag.HasReceived("--labels") {
			labels := commaSeparated(args.Flag.AllValues("--labels"))
			filters["labels"] = strings.Join(labels, ",")
		}
		if args.Flag.HasReceived("--sort") {
			filters["sort"] = args.Flag.Value("--sort")
		}

		if args.Flag.Bool("--sort-ascending") {
			filters["direction"] = "asc"
		} else {
			filters["direction"] = "desc"
		}

		if args.Flag.HasReceived("--since") {
			flagIssueSince := args.Flag.Value("--since")
			if sinceTime, err := time.ParseInLocation("2006-01-02", flagIssueSince, time.Local); err == nil {
				filters["since"] = sinceTime.Format(time.RFC3339)
			} else {
				filters["since"] = flagIssueSince
			}
		}

		flagIssueLimit := args.Flag.Int("--limit")
		flagIssueIncludePulls := args.Flag.Bool("--include-pulls")
		flagIssueFormat := "%sC%>(8)%i%Creset  %t%  l%n"
		if args.Flag.HasReceived("--format") {
			flagIssueFormat = args.Flag.Value("--format")
		}

		issues, err := gh.FetchIssues(project, filters, flagIssueLimit, func(issue *github.Issue) bool {
			return issue.PullRequest == nil || flagIssueIncludePulls
		})
		utils.Check(err)

		maxNumWidth := 0
		for _, issue := range issues {
			if numWidth := len(strconv.Itoa(issue.Number)); numWidth > maxNumWidth {
				maxNumWidth = numWidth
			}
		}

		colorize := ui.IsTerminal(os.Stdout)
		for _, issue := range issues {
			ui.Print(formatIssue(issue, flagIssueFormat, colorize))
		}
	}

	args.NoForward()
}

func formatIssuePlaceholders(issue github.Issue, colorize bool) map[string]string {
	var stateColorSwitch string
	if colorize {
		issueColor := 32
		if issue.State == "closed" {
			issueColor = 31
		}
		stateColorSwitch = fmt.Sprintf("\033[%dm", issueColor)
	}

	var labelStrings []string
	var rawLabels []string
	for _, label := range issue.Labels {
		if !colorize {
			labelStrings = append(labelStrings, fmt.Sprintf(" %s ", label.Name))
			continue
		}
		color, err := utils.NewColor(label.Color)
		if err != nil {
			utils.Check(err)
		}

		labelStrings = append(labelStrings, colorizeLabel(label, color))
		rawLabels = append(rawLabels, label.Name)
	}

	var assignees []string
	for _, assignee := range issue.Assignees {
		assignees = append(assignees, assignee.Login)
	}

	var milestoneNumber, milestoneTitle string
	if issue.Milestone != nil {
		milestoneNumber = fmt.Sprintf("%d", issue.Milestone.Number)
		milestoneTitle = issue.Milestone.Title
	}

	var numCommentsWrapped string
	numComments := fmt.Sprintf("%d", issue.Comments)
	if issue.Comments > 0 {
		numCommentsWrapped = fmt.Sprintf("(%d)", issue.Comments)
	}

	var createdDate, createdAtISO8601, createdAtUnix, createdAtRelative,
		updatedDate, updatedAtISO8601, updatedAtUnix, updatedAtRelative string
	if !issue.CreatedAt.IsZero() {
		createdDate = issue.CreatedAt.Format("02 Jan 2006")
		createdAtISO8601 = issue.CreatedAt.Format(time.RFC3339)
		createdAtUnix = fmt.Sprintf("%d", issue.CreatedAt.Unix())
		createdAtRelative = utils.TimeAgo(issue.CreatedAt)
	}
	if !issue.UpdatedAt.IsZero() {
		updatedDate = issue.UpdatedAt.Format("02 Jan 2006")
		updatedAtISO8601 = issue.UpdatedAt.Format(time.RFC3339)
		updatedAtUnix = fmt.Sprintf("%d", issue.UpdatedAt.Unix())
		updatedAtRelative = utils.TimeAgo(issue.UpdatedAt)
	}

	return map[string]string{
		"I":  fmt.Sprintf("%d", issue.Number),
		"i":  fmt.Sprintf("#%d", issue.Number),
		"U":  issue.HtmlUrl,
		"S":  issue.State,
		"sC": stateColorSwitch,
		"t":  issue.Title,
		"l":  strings.Join(labelStrings, " "),
		"L":  strings.Join(rawLabels, ", "),
		"b":  issue.Body,
		"au": issue.User.Login,
		"as": strings.Join(assignees, ", "),
		"Mn": milestoneNumber,
		"Mt": milestoneTitle,
		"NC": numComments,
		"Nc": numCommentsWrapped,
		"cD": createdDate,
		"cI": createdAtISO8601,
		"ct": createdAtUnix,
		"cr": createdAtRelative,
		"uD": updatedDate,
		"uI": updatedAtISO8601,
		"ut": updatedAtUnix,
		"ur": updatedAtRelative,
	}
}

func formatPullRequestPlaceholders(pr github.PullRequest) map[string]string {
	base := pr.Base.Ref
	head := pr.Head.Label
	if pr.IsSameRepo() {
		head = pr.Head.Ref
	}

	var requestedReviewers []string
	for _, requestedReviewer := range pr.RequestedReviewers {
		requestedReviewers = append(requestedReviewers, requestedReviewer.Login)
	}
	for _, requestedTeam := range pr.RequestedTeams {
		teamSlug := fmt.Sprintf("%s/%s", pr.Base.Repo.Owner.Login, requestedTeam.Slug)
		requestedReviewers = append(requestedReviewers, teamSlug)
	}

	var mergedDate, mergedAtISO8601, mergedAtUnix, mergedAtRelative string
	if !pr.MergedAt.IsZero() {
		mergedDate = pr.MergedAt.Format("02 Jan 2006")
		mergedAtISO8601 = pr.MergedAt.Format(time.RFC3339)
		mergedAtUnix = fmt.Sprintf("%d", pr.MergedAt.Unix())
		mergedAtRelative = utils.TimeAgo(pr.MergedAt)
	}

	return map[string]string{
		"B":  base,
		"H":  head,
		"sB": pr.Base.Sha,
		"sH": pr.Head.Sha,
		"sm": pr.MergeCommitSha,
		"rs": strings.Join(requestedReviewers, ", "),
		"mD": mergedDate,
		"mI": mergedAtISO8601,
		"mt": mergedAtUnix,
		"mr": mergedAtRelative,
	}
}

func formatIssue(issue github.Issue, format string, colorize bool) string {
	placeholders := formatIssuePlaceholders(issue, colorize)
	return ui.Expand(format, placeholders, colorize)
}

func showIssue(cmd *Command, args *Args) {
	issueNumber := ""
	if args.ParamsSize() > 0 {
		issueNumber = args.GetParam(0)
	}
	if issueNumber == "" {
		utils.Check(cmd.UsageError(""))
	}

	localRepo, err := github.LocalRepo()
	utils.Check(err)

	project, err := localRepo.MainProject()
	utils.Check(err)

	gh := github.NewClient(project.Host)

	var issue = &github.Issue{}
	issue, err = gh.FetchIssue(project, issueNumber)
	utils.Check(err)

	args.NoForward()

	colorize := ui.IsTerminal(os.Stdout)
	if args.Flag.HasReceived("--format") {
		flagShowIssueFormat := args.Flag.Value("--format")
		ui.Print(formatIssue(*issue, flagShowIssueFormat, colorize))
		return
	}

	var closed = ""
	if issue.State != "open" {
		closed = "[CLOSED] "
	}
	commentsList, err := gh.FetchComments(project, issueNumber)
	utils.Check(err)

	ui.Printf("# %s%s\n\n", closed, issue.Title)
	ui.Printf("* created by @%s on %s\n", issue.User.Login, issue.CreatedAt.String())

	if len(issue.Assignees) > 0 {
		var assignees []string
		for _, user := range issue.Assignees {
			assignees = append(assignees, user.Login)
		}
		ui.Printf("* assignees: %s\n", strings.Join(assignees, ", "))
	}

	ui.Printf("\n%s\n", issue.Body)

	if issue.Comments > 0 {
		ui.Printf("\n## Comments:\n")
		for _, comment := range commentsList {
			ui.Printf("\n### comment by @%s on %s\n\n%s\n", comment.User.Login, comment.CreatedAt.String(), comment.Body)
		}
	}

	return
}

func createIssue(cmd *Command, args *Args) {
	localRepo, err := github.LocalRepo()
	utils.Check(err)

	project, err := localRepo.MainProject()
	utils.Check(err)

	gh := github.NewClient(project.Host)

	messageBuilder := &github.MessageBuilder{
		Filename: "ISSUE_EDITMSG",
		Title:    "issue",
	}

	messageBuilder.AddCommentedSection(fmt.Sprintf(`Creating an issue for %s

Write a message for this issue. The first block of
text is the title and the rest is the description.`, project))

	flagIssueEdit := args.Flag.Bool("--edit")
	flagIssueMessage := args.Flag.AllValues("--message")
	if len(flagIssueMessage) > 0 {
		messageBuilder.Message = strings.Join(flagIssueMessage, "\n\n")
		messageBuilder.Edit = flagIssueEdit
	} else if args.Flag.HasReceived("--file") {
		messageBuilder.Message, err = msgFromFile(args.Flag.Value("--file"))
		utils.Check(err)
		messageBuilder.Edit = flagIssueEdit
	} else {
		messageBuilder.Edit = true

		workdir, _ := git.WorkdirName()
		if workdir != "" {
			template, err := github.ReadTemplate(github.IssueTemplate, workdir)
			utils.Check(err)
			if template != "" {
				messageBuilder.Message = template
			}
		}

	}

	title, body, err := messageBuilder.Extract()
	utils.Check(err)

	if title == "" {
		utils.Check(fmt.Errorf("Aborting creation due to empty issue title"))
	}

	params := map[string]interface{}{
		"title": title,
		"body":  body,
	}

	flagIssueLabels := commaSeparated(args.Flag.AllValues("--labels"))
	if len(flagIssueLabels) > 0 {
		params["labels"] = flagIssueLabels
	}

	flagIssueAssignees := commaSeparated(args.Flag.AllValues("--assign"))
	if len(flagIssueAssignees) > 0 {
		params["assignees"] = flagIssueAssignees
	}

	if flagIssueMilestone := args.Flag.Int("--milestone"); flagIssueMilestone > 0 {
		params["milestone"] = flagIssueMilestone
	}

	args.NoForward()
	if args.Noop {
		ui.Printf("Would create issue `%s' for %s\n", params["title"], project)
	} else {
		issue, err := gh.CreateIssue(project, params)
		utils.Check(err)

		flagIssueBrowse := args.Flag.Bool("--browse")
		flagIssueCopy := args.Flag.Bool("--copy")
		printBrowseOrCopy(args, issue.HtmlUrl, flagIssueBrowse, flagIssueCopy)
	}

	messageBuilder.Cleanup()
}

func listLabels(cmd *Command, args *Args) {
	localRepo, err := github.LocalRepo()
	utils.Check(err)

	project, err := localRepo.MainProject()
	utils.Check(err)

	gh := github.NewClient(project.Host)

	args.NoForward()
	if args.Noop {
		ui.Printf("Would request list of labels for %s\n", project)
		return
	}

	labels, err := gh.FetchLabels(project)
	utils.Check(err)

	flagLabelsColorize := args.Flag.Bool("--color")
	for _, label := range labels {
		ui.Print(formatLabel(label, flagLabelsColorize))
	}
}

func formatLabel(label github.IssueLabel, colorize bool) string {
	if colorize {
		if color, err := utils.NewColor(label.Color); err == nil {
			return fmt.Sprintf("%s\n", colorizeLabel(label, color))
		}
	}
	return fmt.Sprintf("%s\n", label.Name)
}

func colorizeLabel(label github.IssueLabel, color *utils.Color) string {
	bgColorCode := utils.RgbToTermColorCode(color)
	fgColor := pickHighContrastTextColor(color)
	fgColorCode := utils.RgbToTermColorCode(fgColor)
	return fmt.Sprintf("\033[38;%s;48;%sm %s \033[m",
		fgColorCode, bgColorCode, label.Name)
}

type contrastCandidate struct {
	color    *utils.Color
	contrast float64
}

func pickHighContrastTextColor(color *utils.Color) *utils.Color {
	candidates := []contrastCandidate{}
	appendCandidate := func(c *utils.Color) {
		candidates = append(candidates, contrastCandidate{
			color:    c,
			contrast: color.ContrastRatio(c),
		})
	}

	appendCandidate(utils.White)
	appendCandidate(utils.Black)

	for _, candidate := range candidates {
		if candidate.contrast >= 7.0 {
			return candidate.color
		}
	}
	for _, candidate := range candidates {
		if candidate.contrast >= 4.5 {
			return candidate.color
		}
	}
	return utils.Black
}<|MERGE_RESOLUTION|>--- conflicted
+++ resolved
@@ -177,19 +177,6 @@
 	}
 
 	cmdCreateIssue = &Command{
-<<<<<<< HEAD
-		Key:   "create",
-		Run:   createIssue,
-		Usage: "issue create [-o] [-m <MESSAGE>|-F <FILE>] [-a <USERS>] [-M <MILESTONE>] [-l <LABELS>]",
-		Long:  "Open an issue in the current repository.",
-	}
-
-	cmdShowIssue = &Command{
-		Key:   "show",
-		Run:   showIssue,
-		Usage: "issue show <NUMBER>",
-		Long:  "Show an issue in the current repository.",
-=======
 		Key: "create",
 		Run: createIssue,
 		KnownFlags: `
@@ -210,7 +197,6 @@
 		KnownFlags: `
 		-f, --format FMT
 `,
->>>>>>> f5df7cab
 	}
 
 	cmdLabel = &Command{
